/**
 * JIE Mastery AI Tutor Platform
 * Copyright (c) 2025 JIE Mastery AI, Inc.
 * All Rights Reserved.
 * 
 * This source code is confidential and proprietary.
 * Unauthorized copying, modification, or distribution is strictly prohibited.
 */


import { createClient, LiveTranscriptionEvents, type DeepgramClient } from "@deepgram/sdk";

// Lazy initialization - only create client when actually needed
let deepgram: DeepgramClient | null = null;

function getDeepgramClient(): DeepgramClient {
  if (!deepgram) {
    // Validate API key exists
    if (!process.env.DEEPGRAM_API_KEY) {
      console.error("[Deepgram] ❌ DEEPGRAM_API_KEY not found in environment variables");
      console.error("[Deepgram] ❌ Available env vars:", Object.keys(process.env).filter(k => k.includes('DEEPGRAM')));
      throw new Error("Missing DEEPGRAM_API_KEY environment variable");
    }

    // Log API key status (partial for security)
    console.log("[Deepgram] ✅ API key found:", 
      process.env.DEEPGRAM_API_KEY.substring(0, 15) + "..."
    );

    // Initialize Deepgram client with explicit API key
    deepgram = createClient(process.env.DEEPGRAM_API_KEY);
    console.log("[Deepgram] ✅ Client initialized");
  }
  return deepgram;
}

export interface DeepgramConnection {
  send: (audioData: Buffer) => void;
  close: () => void;
  keepAliveInterval?: NodeJS.Timeout; // Track the keepAlive interval for cleanup
}

/**
 * Map our app language codes to Deepgram-supported language codes.
 * Uses exact format that Deepgram expects for Nova-2 model.
 * For unsupported languages, falls back to English STT.
 */
const DEEPGRAM_LANGUAGE_MAP: Record<string, string> = {
  en: 'en-US',     // English (US)
  es: 'es',        // Spanish
  fr: 'fr',        // French
  de: 'de',        // German
  it: 'it',        // Italian
  pt: 'pt-BR',     // Portuguese (Brazil)
  nl: 'nl',        // Dutch
  ja: 'ja',        // Japanese
  ko: 'ko',        // Korean
  zh: 'zh-CN',     // Chinese (Mandarin)
  ru: 'ru',        // Russian
  pl: 'pl',        // Polish
  tr: 'tr',        // Turkish
  hi: 'hi',        // Hindi
  id: 'id',        // Indonesian
  sv: 'sv',        // Swedish
  da: 'da',        // Danish
  no: 'no',        // Norwegian
  fi: 'fi',        // Finnish
  uk: 'uk',        // Ukrainian
  cs: 'cs',        // Czech
  el: 'el',        // Greek
  hu: 'hu',        // Hungarian
  ro: 'ro',        // Romanian
  // Languages NOT in this map (sw, ar, th, vi, yo, ha) will fall back to English
};

export function getDeepgramLanguageCode(lang: string): string {
  const mapped = DEEPGRAM_LANGUAGE_MAP[lang];
  if (!mapped) {
    console.log(`[Deepgram] ⚠️ Language '${lang}' not supported by Deepgram, using en-US for STT`);
    return 'en-US';
  }
  console.log(`[Deepgram] Using language: ${mapped} (from ${lang})`);
  return mapped;
}

export async function startDeepgramStream(
  onTranscript: (text: string, isFinal: boolean, detectedLanguage?: string) => void,
  onError: (error: Error) => void,
  onClose?: () => void,
  language: string = "en-US"
): Promise<DeepgramConnection> {
  
  // Use 'multi' for seamless language switching, fall back to specific language if needed
  const useMultiLanguage = true; // Enable auto-detection for all sessions
  const effectiveLanguage = useMultiLanguage ? 'multi' : language;
  
  console.log("[Deepgram] 🎤 Starting stream with language:", effectiveLanguage, "(selected:", language, ")");
  
  try {
    const deepgramClient = getDeepgramClient();
    const connection = deepgramClient.listen.live({
    // ━━━━━━━━━━━━━━━━━━━━━━━━━━━━━━━━━━━━━━━━━━━━━━━━━━━━━━
    // MODEL & LANGUAGE SETTINGS - MULTI-LANGUAGE AUTO-DETECTION
    // ━━━━━━━━━━━━━━━━━━━━━━━━━━━━━━━━━━━━━━━━━━━━━━━━━━━━━━
    model: "nova-2",            // Best accuracy model with multi-language support
    language: effectiveLanguage, // 'multi' enables seamless language switching
    smart_format: true,         // Auto-format numbers, dates, etc.
    interim_results: true,      // Get real-time partial transcripts
    punctuate: true,            // Add punctuation for better readability
    profanity_filter: false,    // Don't filter any words
    diarize: false,             // Single speaker optimization

    // ━━━━━━━━━━━━━━━━━━━━━━━━━━━━━━━━━━━━━━━━━━━━━━━━━━━━━━
    // AUDIO QUALITY & SENSITIVITY SETTINGS
    // ━━━━━━━━━━━━━━━━━━━━━━━━━━━━━━━━━━━━━━━━━━━━━━━━━━━━━━
    encoding: "linear16",
    sample_rate: 16000,
    channels: 1,                // Mono audio
    multichannel: false,        // Single channel optimization

    // ━━━━━━━━━━━━━━━━━━━━━━━━━━━━━━━━━━━━━━━━━━━━━━━━━━━━━━
    // VAD & TIMING SETTINGS (Dec 10, 2025: Optimized for mid-sentence pauses)
    // Server-side accumulation handles the gap, Deepgram just needs to detect words
    // ━━━━━━━━━━━━━━━━━━━━━━━━━━━━━━━━━━━━━━━━━━━━━━━━━━━━━━
<<<<<<< HEAD
    endpointing: 1200,          // 1.2s of silence detection (matches user request)
    utterance_end_ms: 2000,     // 2s total wait before finalizing (matches user request)
=======
    endpointing: 1200,          // 1.2s for end-of-speech detection (Dec 10, 2025: reduced from 2s)
    utterance_end_ms: 2000,     // 2s total wait before finalizing utterance
>>>>>>> a2254bf7
    vad_events: true,           // Enable voice activity detection events
    vad_threshold: 0.15,        // VERY LOW threshold for quiet speech detection (was 0.3)

    // ━━━━━━━━━━━━━━━━━━━━━━━━━━━━━━━━━━━━━━━━━━━━━━━━━━━━━━
    // ACCURACY ENHANCEMENTS
    // ━━━━━━━━━━━━━━━━━━━━━━━━━━━━━━━━━━━━━━━━━━━━━━━━━━━━━━
    filler_words: true,         // Include "um", "uh" for natural speech
    numerals: true,             // Convert spoken numbers to digits
    });

    console.log("[Deepgram] 📡 Connection object created");

    // ━━━━━━━━━━━━━━━━━━━━━━━━━━━━━━━━━━━━━━━━━━━━━━━━━━━━━━
    // KEEP-ALIVE MECHANISM (Dec 9, 2025 FIX)
    // Deepgram disconnects after ~10-12 seconds of inactivity
    // Send keepAlive every 8 seconds to prevent timeout (Deepgram recommends < 12s)
    // NOTE: keepAlive only works AFTER first audio frame is sent
    // ━━━━━━━━━━━━━━━━━━━━━━━━━━━━━━━━━━━━━━━━━━━━━━━━━━━━━━
    // CONNECTION HEALTH CHECK (Dec 10, 2025 FIX - UPDATED)
    // Detect stale connections that stop returning transcripts
    // If no transcripts for 5 MINUTES after audio sent, connection is dead
    // Previous 30s threshold was too aggressive for tutoring (students think!)
    // ━━━━━━━━━━━━━━━━━━━━━━━━━━━━━━━━━━━━━━━━━━━━━━━━━━━━━━
    const STALE_CONNECTION_THRESHOLD_MS = 300000; // 5 minutes (was 30s - too aggressive)
    const HEALTH_CHECK_INTERVAL_MS = 30000; // Check every 30s (was 10s)
    const KEEPALIVE_INTERVAL_MS = 8000; // Send keepAlive every 8s (was 5s, Deepgram recommends < 12s)
    let keepAliveInterval: NodeJS.Timeout | null = null;
    let healthCheckInterval: NodeJS.Timeout | null = null;
    let firstAudioSent = false;
    let connectionReady = false;
    let lastTranscriptTime: number = Date.now();
    let lastAudioSentTime: number = Date.now(); // DIAGNOSTIC: Track when audio was last sent
    let audioChunkCount: number = 0; // DIAGNOSTIC: Count audio chunks sent
    let connectionDead = false;

    connection.on(LiveTranscriptionEvents.Open, () => {
      console.log("[Deepgram] ✅ Connection opened");
      connectionReady = true;
    });

    connection.on(LiveTranscriptionEvents.Transcript, (data) => {
      // HEALTH CHECK: Update last transcript time (tracks connection liveness)
      lastTranscriptTime = Date.now();
      
      // Extract detected language from various possible locations in response
      const detectedLanguage = (data as any).detected_language || 
                               (data as any).channel?.detected_language ||
                               (data as any).channel?.alternatives?.[0]?.languages?.[0] ||
                               language; // Fall back to selected language
      
      console.log('[Deepgram] 📥 RAW TRANSCRIPT EVENT:', JSON.stringify({
        has_channel: !!data.channel,
        has_alternatives: !!data.channel?.alternatives,
        alternatives_length: data.channel?.alternatives?.length || 0,
        is_final: data.is_final,
        type: data.type,
        detected_language: detectedLanguage,
        full_data_keys: Object.keys(data)
      }, null, 2));
      
      const transcript = data.channel?.alternatives?.[0]?.transcript;
      const isFinal = data.is_final;
      
      console.log('[Deepgram] 📝 Parsed transcript data:', {
        text: transcript,
        textLength: transcript?.length || 0,
        isFinal: isFinal,
        hasText: !!transcript,
        isEmpty: !transcript || transcript.trim().length === 0,
        detectedLanguage: detectedLanguage
      });
      
      if (transcript && transcript.length > 0) {
        console.log(`[Deepgram] ✅ VALID TRANSCRIPT: ${isFinal ? '📝 FINAL' : '⏳ interim'}: "${transcript}" [lang: ${detectedLanguage}]`);
        onTranscript(transcript, isFinal, detectedLanguage);
      } else {
        console.log('[Deepgram] ⚠️ Empty or null transcript, skipping');
      }
    });

    connection.on(LiveTranscriptionEvents.Error, (error) => {
      console.error("[Deepgram] ❌ ERROR EVENT:", {
        message: error?.message || String(error),
        code: (error as any)?.code,
        type: (error as any)?.type,
        stack: error?.stack
      });
      onError(error);
    });

    // DIAGNOSTIC FIX (Dec 10, 2025): Capture close event with full metadata
    connection.on(LiveTranscriptionEvents.Close, (event: any) => {
      const sessionDurationSec = Math.round((Date.now() - lastTranscriptTime) / 1000);
      const closeCode = event?.code || event?.closeCode || 'unknown';
      const closeReason = event?.reason || event?.closeReason || 'unknown';
      
      console.error("━━━━━━━━━━━━━━━━━━━━━━━━━━━━━━━━━━━━━━━━━━━━━━━━━━━━━━━━━");
      const timeSinceAudio = Math.round((Date.now() - lastAudioSentTime) / 1000);
      
      console.error("[Deepgram] 🔌 CONNECTION CLOSED - DIAGNOSTIC INFO:");
      console.error("[Deepgram] Close code:", closeCode);
      console.error("[Deepgram] Close reason:", closeReason);
      console.error("[Deepgram] Connection was ready:", connectionReady);
      console.error("[Deepgram] Connection was dead:", connectionDead);
      console.error("[Deepgram] First audio was sent:", firstAudioSent);
      console.error("[Deepgram] Total audio chunks sent:", audioChunkCount);
      console.error("[Deepgram] Time since last audio:", timeSinceAudio, "seconds");
      console.error("[Deepgram] Time since last transcript:", sessionDurationSec, "seconds");
      console.error("[Deepgram] Full close event:", JSON.stringify(event, null, 2));
      console.error("━━━━━━━━━━━━━━━━━━━━━━━━━━━━━━━━━━━━━━━━━━━━━━━━━━━━━━━━━");
      
      // Clear all intervals on close
      if (keepAliveInterval) {
        clearInterval(keepAliveInterval);
        keepAliveInterval = null;
        console.log("[Deepgram] 💓 KeepAlive interval cleared");
      }
      
      if (healthCheckInterval) {
        clearInterval(healthCheckInterval);
        healthCheckInterval = null;
        console.log("[Deepgram] 💚 Health check interval cleared");
      }
      
      if (onClose) {
        onClose();
      }
    });

    // Wait for connection to open
    await new Promise((resolve) => {
      connection.on(LiveTranscriptionEvents.Open, resolve);
    });

    // Helper function to start keepAlive interval
    // CRITICAL FIX (Dec 10, 2025): Send proper KeepAlive JSON message
    // Deepgram closes connections after 10-12 seconds without messages
    // Must send {"type": "KeepAlive"} as TEXT message, not binary
    const startKeepAliveInterval = () => {
      if (keepAliveInterval) return; // Already running
      
      keepAliveInterval = setInterval(() => {
        try {
          if (!connectionReady || connectionDead) {
            console.log("[Deepgram] ⏸️ KeepAlive skipped (connection not ready or dead)");
            return;
          }
          
          // Try SDK's keepAlive method first (preferred)
          if ((connection as any).keepAlive) {
            (connection as any).keepAlive();
            console.log("[Deepgram] 💓 KeepAlive sent via SDK method");
          } else {
            // Fallback: Send KeepAlive as raw JSON text message
            // This is what Deepgram expects: {"type": "KeepAlive"}
            console.warn("[Deepgram] ⚠️ SDK keepAlive not available, sending raw JSON");
            (connection as any).send(JSON.stringify({ type: "KeepAlive" }));
            console.log("[Deepgram] 💓 KeepAlive sent via raw JSON");
          }
        } catch (err) {
          console.error("[Deepgram] ❌ KeepAlive failed:", err);
          // Connection might be dead - mark it
          if (!connectionDead) {
            console.warn("[Deepgram] ⚠️ KeepAlive failure suggests connection is dead");
          }
        }
      }, KEEPALIVE_INTERVAL_MS);
      
      console.log(`[Deepgram] 💓 KeepAlive interval started (every ${KEEPALIVE_INTERVAL_MS / 1000}s)`);
    };

    // Helper function to start health check interval
    const startHealthCheckInterval = () => {
      if (healthCheckInterval) return; // Already running
      
      healthCheckInterval = setInterval(() => {
        const timeSinceTranscript = Date.now() - lastTranscriptTime;
        const timeSinceTranscriptSec = Math.round(timeSinceTranscript / 1000);
        
        // Log health status every check (less verbose when things are fine)
        if (timeSinceTranscript < 60000) {
          console.log(`[Deepgram] 💚 Health check: ${timeSinceTranscriptSec}s since last transcript - OK`);
        } else {
          console.log(`[Deepgram] 💛 Health check: ${timeSinceTranscriptSec}s since last transcript (student may be thinking)`);
        }
        
        // Close after 5 MINUTES of complete silence (prevents overbilling)
        if (timeSinceTranscript > STALE_CONNECTION_THRESHOLD_MS && firstAudioSent && !connectionDead) {
          console.warn(`[Deepgram] ⚠️ STALE CONNECTION: No transcripts for ${timeSinceTranscriptSec}s (>${STALE_CONNECTION_THRESHOLD_MS / 1000}s threshold), closing connection`);
          connectionDead = true;
          connection.finish();
        }
      }, HEALTH_CHECK_INTERVAL_MS);
      
      console.log(`[Deepgram] 💚 Health check interval started (every ${HEALTH_CHECK_INTERVAL_MS / 1000}s, stale threshold: ${STALE_CONNECTION_THRESHOLD_MS / 1000}s)`);
    };

    const deepgramConnection: DeepgramConnection = {
      send: (audioData: Buffer) => {
        if (connection) {
          connection.send(audioData);
          
          // DIAGNOSTIC: Track audio send timing
          lastAudioSentTime = Date.now();
          audioChunkCount++;
          
          // Log every 100 chunks to avoid spam but still track activity
          if (audioChunkCount % 100 === 0) {
            console.log(`[Deepgram] 🎤 Audio chunk #${audioChunkCount} sent (${audioData.length} bytes)`);
          }
          
          // Start keepAlive and health check after first audio is sent (per Deepgram docs)
          if (!firstAudioSent && connectionReady) {
            firstAudioSent = true;
            console.log("[Deepgram] 🎤 First audio sent - starting keepAlive and health check");
            startKeepAliveInterval();
            startHealthCheckInterval(); // HEALTH CHECK: Start monitoring for stale connections
          }
        }
      },
      close: () => {
        // Clear all intervals
        if (keepAliveInterval) {
          clearInterval(keepAliveInterval);
          keepAliveInterval = null;
          console.log("[Deepgram] 💓 KeepAlive interval cleared on close()");
        }
        if (healthCheckInterval) {
          clearInterval(healthCheckInterval);
          healthCheckInterval = null;
          console.log("[Deepgram] 💚 Health check interval cleared on close()");
        }
        connectionReady = false;
        if (connection) {
          connection.finish();
        }
      },
      keepAliveInterval: keepAliveInterval || undefined,
    };
    
    return deepgramConnection;
    
  } catch (error) {
    console.error("[Deepgram] ❌ Error creating connection:", error);
    throw error;
  }
}<|MERGE_RESOLUTION|>--- conflicted
+++ resolved
@@ -122,13 +122,8 @@
     // VAD & TIMING SETTINGS (Dec 10, 2025: Optimized for mid-sentence pauses)
     // Server-side accumulation handles the gap, Deepgram just needs to detect words
     // ━━━━━━━━━━━━━━━━━━━━━━━━━━━━━━━━━━━━━━━━━━━━━━━━━━━━━━
-<<<<<<< HEAD
     endpointing: 1200,          // 1.2s of silence detection (matches user request)
     utterance_end_ms: 2000,     // 2s total wait before finalizing (matches user request)
-=======
-    endpointing: 1200,          // 1.2s for end-of-speech detection (Dec 10, 2025: reduced from 2s)
-    utterance_end_ms: 2000,     // 2s total wait before finalizing utterance
->>>>>>> a2254bf7
     vad_events: true,           // Enable voice activity detection events
     vad_threshold: 0.15,        // VERY LOW threshold for quiet speech detection (was 0.3)
 
